# GitHub App Token Broker for ai-aligned-gh

A minimal Cloudflare Worker that provides user-to-server GitHub tokens via device flow for `ai-aligned-gh`. 

**Key Feature**: Actions appear as the user (with app badge), not as "app/as-a-bot".

## 🎯 Problem Solved

- ❌ **Without this worker**: PRs show `app/as-a-bot` as author
- ✅ **With this worker**: PRs show `username` + app badge as author

## 🚀 Quick Start

### Prerequisites

1. **GitHub App with Device Flow enabled**:
   - Go to your GitHub App settings
   - Check ✅ "Enable Device Flow"
   - Note the Client ID

<<<<<<< HEAD
2. **Cloudflare Workers account**
=======
1. **Install the GitHub App**: Visit https://github.com/apps/as-a-bot
2. **Select repositories**: Choose which repositories the app should have access to
3. **Configure permissions**: Grant the necessary permissions for your use case
4. **Start using the API**: Once installed, you can request tokens for your repositories using the API endpoints
>>>>>>> ff7f159a

### Deploy

```bash
# Clone and install
git clone https://github.com/trieloff/as-a-bot
cd as-a-bot
npm install

# Configure
wrangler secret put GITHUB_CLIENT_ID  # Enter your GitHub App Client ID

# Deploy
wrangler deploy
```

## 🔌 API Endpoints

Only two endpoints needed for device flow:

### Start Device Flow
```bash
POST /user-token/start
Body: {"scopes": "repo"}

Response:
{
  "device_code": "...",
  "user_code": "ABCD-1234",
  "verification_uri": "https://github.com/login/device",
  "expires_in": 900,
  "interval": 5
}
```

### Poll for Token
```bash
POST /user-token/poll
Body: {"device_code": "..."}

Response:
{
  "access_token": "ghu_...",  # User-to-server token
  "token_type": "bearer",
  "expires_at": "...",
  "scope": "repo"
}
```

## 🔧 Integration with ai-aligned-gh

`ai-aligned-gh` will automatically use this worker to get properly attributed tokens:

```bash
# Configure ai-aligned-gh with your worker URL
export AS_A_BOT_WORKER_URL="https://your-worker.workers.dev"

# Use ai-aligned-gh normally - it handles the device flow
ai-aligned-gh pr create --title "My PR" --body "Properly attributed!"
```

## 📝 Manual Testing

```bash
# Start device flow
RESPONSE=$(curl -sS -X POST https://your-worker.workers.dev/user-token/start \
  -H "Content-Type: application/json" \
  -d '{"scopes": "repo"}')

# Extract values
USER_CODE=$(echo $RESPONSE | jq -r .user_code)
DEVICE_CODE=$(echo $RESPONSE | jq -r .device_code)

# Show instructions
echo "1. Go to: https://github.com/login/device"
echo "2. Enter code: $USER_CODE"
echo "3. Then run: curl -X POST https://your-worker.workers.dev/user-token/poll -d '{\"device_code\":\"$DEVICE_CODE\"}'"
```

## 🔍 Verify Attribution

Create a test issue to verify proper attribution:

```bash
# Get token from device flow
TOKEN="ghu_..."  # Your user-to-server token

# Create issue
curl -X POST https://api.github.com/repos/OWNER/REPO/issues \
  -H "Authorization: Bearer $TOKEN" \
  -H "Content-Type: application/json" \
  -d '{"title": "Test", "body": "Should show me as author with app badge"}'
```

**Expected**: Issue shows your username + app badge, NOT "app/as-a-bot"

## ⚙️ Configuration

| Variable | Description | Required |
|----------|-------------|----------|
| `GITHUB_CLIENT_ID` | GitHub App Client ID | Yes |
| `GITHUB_API` | GitHub API URL (default: https://api.github.com) | No |

## 🏗️ Architecture

```
ai-aligned-gh
     ↓
[Device Flow Start] → User authorizes on GitHub
     ↓
[Device Flow Poll] → Receives user-to-server token
     ↓
GitHub API calls show proper user attribution
```

<<<<<<< HEAD
## 📄 License
=======
## Related Projects

This project is part of a suite of tools designed to improve the AI coding agent experience on GitHub:

### 🤖 AI Agent Tools

- **[ai-aligned-git](https://github.com/trieloff/ai-aligned-git)** - Git wrapper that ensures AI agent commits are properly attributed with co-authorship
- **[ai-aligned-gh](https://github.com/trieloff/ai-aligned-gh)** - Transparent GitHub CLI wrapper that automatically attributes AI-initiated actions to a bot acting on the user's behalf

### 📊 Developer Tools

- **[gh-workflow-peek](https://github.com/trieloff/gh-workflow-peek)** - GitHub CLI extension for intelligently filtering and highlighting errors in GitHub Actions workflow logs
- **[vibe-coded-badge-action](https://github.com/trieloff/vibe-coded-badge-action)** - GitHub Action that analyzes your repository's git history to display the percentage of AI-generated commits

Together, these tools create a transparent and accountable environment for AI-assisted development on GitHub.

## License
>>>>>>> ff7f159a

Apache 2.0<|MERGE_RESOLUTION|>--- conflicted
+++ resolved
@@ -18,14 +18,7 @@
    - Check ✅ "Enable Device Flow"
    - Note the Client ID
 
-<<<<<<< HEAD
 2. **Cloudflare Workers account**
-=======
-1. **Install the GitHub App**: Visit https://github.com/apps/as-a-bot
-2. **Select repositories**: Choose which repositories the app should have access to
-3. **Configure permissions**: Grant the necessary permissions for your use case
-4. **Start using the API**: Once installed, you can request tokens for your repositories using the API endpoints
->>>>>>> ff7f159a
 
 ### Deploy
 
@@ -141,9 +134,6 @@
 GitHub API calls show proper user attribution
 ```
 
-<<<<<<< HEAD
-## 📄 License
-=======
 ## Related Projects
 
 This project is part of a suite of tools designed to improve the AI coding agent experience on GitHub:
@@ -160,7 +150,6 @@
 
 Together, these tools create a transparent and accountable environment for AI-assisted development on GitHub.
 
-## License
->>>>>>> ff7f159a
+## 📄 License
 
 Apache 2.0